--- conflicted
+++ resolved
@@ -10,13 +10,8 @@
 
 	"github.com/RangelReale/osin"
 	_ "github.com/lib/pq"
-	"github.com/ory-am/common/pkg"
 	"github.com/ory-am/dockertest"
 	"github.com/ory-am/osin-storage/storage"
-<<<<<<< HEAD
-	. "github.com/ory-am/osin-storage/storage/postgres"
-=======
->>>>>>> 6b1e8b10
 	"github.com/pborman/uuid"
 	"github.com/stretchr/testify/assert"
 	"github.com/stretchr/testify/require"
@@ -43,34 +38,12 @@
 	os.Exit(m.Run())
 }
 
-func TestGetNotFound(t *testing.T) {
-	_, err := store.GetClient("asdf")
-	assert.Equal(t, pkg.ErrNotFound, err)
-
-	_, err = store.LoadAccess("asdf")
-	assert.Equal(t, pkg.ErrNotFound, err)
-
-	_, err = store.LoadAuthorize("asdf")
-	assert.Equal(t, pkg.ErrNotFound, err)
-
-	_, err = store.LoadRefresh("asdf")
-	assert.Equal(t, pkg.ErrNotFound, err)
-}
-
 func TestClientOperations(t *testing.T) {
-<<<<<<< HEAD
-	create := &osin.DefaultClient{"1", "secret", "http://localhost/", ""}
-	createClient(t, store, create)
-	getClient(t, store, create)
-
-	update := &osin.DefaultClient{"1", "secret", "http://www.google.com/", ""}
-=======
 	create := &osin.DefaultClient{Id: "1", Secret: "secret", RedirectUri: "http://localhost/", UserData: ""}
 	createClient(t, store, create)
 	getClient(t, store, create)
 
 	update := &osin.DefaultClient{Id: "1", Secret: "secret", RedirectUri: "http://www.google.com/", UserData: ""}
->>>>>>> 6b1e8b10
 	updateClient(t, store, update)
 	getClient(t, store, update)
 
@@ -78,11 +51,7 @@
 }
 
 func TestAuthorizeOperations(t *testing.T) {
-<<<<<<< HEAD
-	client := &osin.DefaultClient{"2", "secret", "http://localhost/", ""}
-=======
 	client := &osin.DefaultClient{Id: "2", Secret: "secret", RedirectUri: "http://localhost/", UserData: ""}
->>>>>>> 6b1e8b10
 	createClient(t, store, client)
 
 	for k, authorize := range []*osin.AuthorizeData{
@@ -116,11 +85,7 @@
 }
 
 func TestStoreFailsOnInvalidUserData(t *testing.T) {
-<<<<<<< HEAD
-	client := &osin.DefaultClient{"3", "secret", "http://localhost/", ""}
-=======
 	client := &osin.DefaultClient{Id: "3", Secret: "secret", RedirectUri: "http://localhost/", UserData: ""}
->>>>>>> 6b1e8b10
 	authorize := &osin.AuthorizeData{
 		Client:      client,
 		Code:        uuid.New(),
@@ -148,11 +113,7 @@
 }
 
 func TestAccessOperations(t *testing.T) {
-<<<<<<< HEAD
-	client := &osin.DefaultClient{"3", "secret", "http://localhost/", ""}
-=======
 	client := &osin.DefaultClient{Id: "3", Secret: "secret", RedirectUri: "http://localhost/", UserData: ""}
->>>>>>> 6b1e8b10
 	authorize := &osin.AuthorizeData{
 		Client:      client,
 		Code:        uuid.New(),
@@ -209,11 +170,7 @@
 }
 
 func TestRefreshOperations(t *testing.T) {
-<<<<<<< HEAD
-	client := &osin.DefaultClient{"4", "secret", "http://localhost/", ""}
-=======
 	client := &osin.DefaultClient{Id: "4", Secret: "secret", RedirectUri: "http://localhost/", UserData: ""}
->>>>>>> 6b1e8b10
 	type test struct {
 		access *osin.AccessData
 	}
